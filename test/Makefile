--- conflicted
+++ resolved
@@ -7,13 +7,8 @@
 TESTS = default all extra \
 core numbers strings unicode corelib hashing \
 arrayops lapack factorizations fft sparse arpack bitarray \
-<<<<<<< HEAD
-random special functional bigint distributions combinatorics statistics \
+random special functional bigint dists combinatorics statistics \
 integers glpk linprog sparse bigfloat poly file Rmath remote zlib spawn
-=======
-random special functional bigint dists combinatorics statistics \
-glpk linprog sparse bigfloat poly file Rmath remote zlib
->>>>>>> 93c5c8fc
 
 $(TESTS) ::
 	$(QUIET_JULIA) $(JULIA_EXECUTABLE) ./runtests.jl $@
