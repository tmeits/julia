# This file is a part of Julia. License is MIT: http://julialang.org/license

# Deprecated functions and objects
#
# Please add new deprecations at the bottom of the file.
# A function deprecated in a release will be removed in the next one.
# Please also add a reference to the pull request which introduced the
# deprecation.
#
# For simple cases where a direct replacement is available, use @deprecate:
# the first argument is the signature of the deprecated method, the second one
# is the call which replaces it. Remove the definition of the deprecated method
# and unexport it, as @deprecate takes care of calling the replacement
# and of exporting the function.
#
# For more complex cases, move the body of the deprecated method in this file,
# and call depwarn() directly from inside it. The symbol depwarn() expects is
# the name of the function, which is used to ensure that the deprecation warning
# is only printed the first time for each call place.

macro deprecate(old,new)
    meta = Expr(:meta, :noinline)
    if isa(old,Symbol)
        oldname = Expr(:quote,old)
        newname = Expr(:quote,new)
        Expr(:toplevel,
            Expr(:export,esc(old)),
            :(function $(esc(old))(args...)
                  $meta
                  depwarn(string($oldname," is deprecated, use ",$newname," instead."),
                          $oldname)
                  $(esc(new))(args...)
              end))
    elseif isa(old,Expr) && old.head == :call
        oldcall = sprint(io->show_unquoted(io,old))
        newcall = sprint(io->show_unquoted(io,new))
        oldsym = if isa(old.args[1],Symbol)
            old.args[1]
        elseif isa(old.args[1],Expr) && old.args[1].head == :curly
            old.args[1].args[1]
        else
            error("invalid usage of @deprecate")
        end
        oldname = Expr(:quote, oldsym)
        Expr(:toplevel,
            Expr(:export,esc(oldsym)),
            :($(esc(old)) = begin
                  $meta
                  depwarn(string($oldcall," is deprecated, use ",$newcall," instead."),
                          $oldname)
                  $(esc(new))
              end))
    else
        error("invalid usage of @deprecate")
    end
end

function depwarn(msg, funcsym)
    opts = JLOptions()
    if opts.depwarn > 0
        ln = unsafe_load(cglobal(:jl_lineno, Int))
        fn = bytestring(unsafe_load(cglobal(:jl_filename, Ptr{Cchar})))
        bt = backtrace()
        caller = firstcaller(bt, funcsym)
        if opts.depwarn == 1 # raise a warning
            warn(msg, once=(caller != C_NULL), key=caller, bt=bt,
                 filename=fn, lineno=ln)
        elseif opts.depwarn == 2 # raise an error
            throw(ErrorException(msg))
        end
    end
end

function firstcaller(bt::Array{Ptr{Void},1}, funcsym::Symbol)
    # Identify the calling line
    i = 1
    while i <= length(bt)
        lkup = ccall(:jl_lookup_code_address, Any, (Ptr{Void},Cint), bt[i], true)
        i += 1
        if lkup === ()
            continue
        end
        fname, file, line, fromC = lkup
        if fname == funcsym
            break
        end
    end
    if i <= length(bt)
        return bt[i]
    end
    return C_NULL
end

# 0.4 deprecations

@deprecate split(x,y,l::Integer,k::Bool) split(x,y;limit=l,keep=k)
@deprecate split(x,y,l::Integer) split(x,y;limit=l)
@deprecate split(x,y,k::Bool) split(x,y;keep=k)

@deprecate rsplit(x,y,l::Integer,k::Bool) rsplit(x,y;limit=l,keep=k)
@deprecate rsplit(x,y,l::Integer) rsplit(x,y;limit=l)
@deprecate rsplit(x,y,k::Bool) rsplit(x,y;keep=k)

export UdpSocket
const TcpSocket = TCPSocket
const UdpSocket = UDPSocket
const IpAddr = IPAddr

@deprecate isblank(c::Char) c == ' ' || c == '\t'
@deprecate isblank(s::AbstractString) all(c -> c == ' ' || c == '\t', s)

export Nothing
const Nothing = Void

export None
const None = Union{}

export apply
function apply(f, args...)
    depwarn("apply(f, x) is deprecated, use `f(x...)` instead", :apply)
    return Core._apply(call, f, args...)
end

@deprecate median(v::AbstractArray; checknan::Bool=true)  median(v)
@deprecate median(v::AbstractArray, region; checknan::Bool=true)  median(v, region)
@deprecate median!(v::AbstractVector; checknan::Bool=true)  median!(v)

@deprecate Dict{K,V}(ks::AbstractArray{K}, vs::AbstractArray{V}) Dict{K,V}(zip(ks, vs))
@deprecate Dict{K,V}(ks::Tuple{Vararg{K}}, vs::Tuple{Vararg{V}}) Dict{K,V}(zip(ks, vs))
@deprecate Dict{K}(ks::Tuple{Vararg{K}}, vs::Tuple)              Dict{K,Any}(zip(ks, vs))
@deprecate Dict{V}(ks::Tuple, vs::Tuple{Vararg{V}})              Dict{Any,V}(zip(ks, vs))
@deprecate Dict(ks, vs)                                          Dict{Any,Any}(zip(ks, vs))

@deprecate itrunc{T<:Integer}(::Type{T}, n::Integer) (n % T)

@deprecate oftype{T}(::Type{T},c)  convert(T,c)

@deprecate inf(x::FloatingPoint)  oftype(x,Inf)
@deprecate nan(x::FloatingPoint)  oftype(x,NaN)
@deprecate inf{T<:FloatingPoint}(::Type{T})  convert(T,Inf)
@deprecate nan{T<:FloatingPoint}(::Type{T})  convert(T,NaN)

export String
const String = AbstractString

export Uint, Uint8, Uint16, Uint32, Uint64, Uint128
const Uint = UInt
const Uint8 = UInt8
const Uint16 = UInt16
const Uint32 = UInt32
const Uint64 = UInt64
const Uint128 = UInt128

@deprecate zero{T}(::Type{Ptr{T}}) Ptr{T}(0)
@deprecate zero{T}(x::Ptr{T})      Ptr{T}(0)
@deprecate one{T}(::Type{Ptr{T}})  Ptr{T}(1)
@deprecate one{T}(x::Ptr{T})       Ptr{T}(1)

@deprecate rand!(r::Range, A::AbstractArray) rand!(A, r)
@deprecate rand!(mt::MersenneTwister, r::Range, A::AbstractArray) rand!(mt, A, r)

@deprecate itrunc(x)              trunc(Integer,x)
@deprecate itrunc{T<:Integer}(::Type{T},x::Real) trunc(T,x)
@deprecate iceil(x)               ceil(Integer,x)
@deprecate iceil{T}(::Type{T},x)  ceil(T,x)
@deprecate ifloor(x)              floor(Integer,x)
@deprecate ifloor{T}(::Type{T},x) floor(T,x)
@deprecate iround(x)              round(Integer,x)
@deprecate iround{T}(::Type{T},x) round(T,x)

export Base64Pipe
const Base64Pipe = Base64EncodePipe
@deprecate base64 base64encode

@deprecate prevind(a::Any, i::Integer)   i-1
@deprecate nextind(a::Any, i::Integer)   i+1

@deprecate givens{T}(f::T, g::T, i1::Integer, i2::Integer, cols::Integer)   givens(f, g, i1, i2)

@deprecate squeeze(X, dims) squeeze(X, tuple(dims...))

@deprecate sizehint(A, n) sizehint!(A, n)

@deprecate randbool!                               rand!
@deprecate randbool()                              rand(Bool)
@deprecate randbool(r::AbstractRNG)                rand(r, Bool)
@deprecate randbool(dims::Dims)                    bitrand(dims)
@deprecate randbool(dims::Int...)                  bitrand(dims)
@deprecate randbool(r::AbstractRNG, dims::Dims)    bitrand(r, dims)
@deprecate randbool(r::AbstractRNG, dims::Int...)  bitrand(r, dims)

@deprecate beginswith startswith

@deprecate functionlocs(f,t)  map(functionloc, methods(f,t))

@deprecate null nullspace

@deprecate error(ex::Exception) throw(ex)
@deprecate error{E<:Exception}(::Type{E}) throw(E())

export MemoryError
const MemoryError = OutOfMemoryError

@deprecate map!(f::Callable, dest::StridedArray, A::StridedArray, B::Number) broadcast!(f, dest, A, B)
@deprecate map!(f::Callable, dest::StridedArray, A::Number, B::StridedArray) broadcast!(f, dest, A, B)

#9295
@deprecate push!(t::Associative, key, v)  setindex!(t, v, key)

@deprecate (|>)(src::AbstractCmd,    dest::AbstractCmd)    pipe(src, dest)
@deprecate (.>)(src::AbstractCmd,    dest::AbstractCmd)    pipe(src, stderr=dest)
@deprecate (|>)(src::Redirectable,   dest::AbstractCmd)    pipe(src, dest)
@deprecate (|>)(src::AbstractCmd,    dest::Redirectable)   pipe(src, dest)
@deprecate (.>)(src::AbstractCmd,    dest::Redirectable)   pipe(src, stderr=dest)
@deprecate (|>)(src::AbstractCmd,    dest::AbstractString) pipe(src, dest)
@deprecate (|>)(src::AbstractString, dest::AbstractCmd)    pipe(src, dest)
@deprecate (.>)(src::AbstractCmd,    dest::AbstractString) pipe(src, stderr=dest)
@deprecate (>>)(src::AbstractCmd,    dest::AbstractString) pipe(src, stdout=dest, append=true)
@deprecate (.>>)(src::AbstractCmd,   dest::AbstractString) pipe(src, stderr=dest, append=true)

# 10314
@deprecate filter!(r::Regex, d::Dict) filter!((k,v)->ismatch(r,k), d)

# 1470
@deprecate integer(s::AbstractString)   parse(Int,s)
@deprecate unsigned(s::AbstractString)  parse(UInt,s)
@deprecate int(s::AbstractString)       parse(Int,s)
@deprecate uint(s::AbstractString)      parse(UInt,s)
@deprecate int8(s::AbstractString)      parse(Int8,s)
@deprecate uint8(s::AbstractString)     parse(UInt8,s)
@deprecate int16(s::AbstractString)     parse(Int16,s)
@deprecate uint16(s::AbstractString)    parse(UInt16,s)
@deprecate int32(s::AbstractString)     parse(Int32,s)
@deprecate uint32(s::AbstractString)    parse(UInt32,s)
@deprecate int64(s::AbstractString)     parse(Int64,s)
@deprecate uint64(s::AbstractString)    parse(UInt64,s)
@deprecate int128(s::AbstractString)    parse(Int128,s)
@deprecate uint128(s::AbstractString)   parse(UInt128,s)
@deprecate float64(s::AbstractString)   parse(Float64,s)
@deprecate float32(s::AbstractString)   parse(Float32,s)

for (f,t) in ((:integer, Integer), (:signed, Signed),
              (:unsigned, Unsigned), (:int, Int), (:int8, Int8), (:int16, Int16),
              (:int32, Int32), (:int64, Int64), (:int128, Int128), (:uint, UInt),
              (:uint8, UInt8), (:uint16, UInt16), (:uint32, UInt32), (:uint64, UInt64),
              (:uint128, UInt128))
    @eval begin
        @deprecate $f(x::AbstractArray) round($t, x)
    end
end

for (f,t) in ((:char, Char), (:bool, Bool), (:float16, Float16), (:float32, Float32),
              (:float64, Float64), (:complex64, Complex64), (:complex128, Complex128))
    @eval begin
        @deprecate $f(x::AbstractArray) map($t, x)
    end
end

const convert_funcs_and_types =
    ((:integer, Integer), (:signed, Signed), (:unsigned, Unsigned), (:int, Int), (:int8, Int8),
     (:int16, Int16), (:int32, Int32), (:int64, Int64), (:int128, Int128), (:uint, UInt),
     (:uint8, UInt8), (:uint16, UInt16), (:uint32, UInt32), (:uint64, UInt64), (:uint128,UInt128),
     (:float16, Float16), (:float32, Float32), (:float64, Float64))

for (f,t) in convert_funcs_and_types
     @eval begin
         @deprecate $f(r::StepRange) map($t, r)
         @deprecate $f(r::UnitRange) map($t, r)
     end
end

for (f,t) in ((:float16,:Float16),(:float32,:Float32),(:float64,:Float64))
    @eval begin
        @deprecate $f(r::FloatRange) map($t, r)
    end
end

@deprecate int(x)  Int(x)
@deprecate uint(x) UInt(x)

@deprecate bool(x::Number)  x!=0

@deprecate char(x)                 Char(x)
@deprecate char(x::FloatingPoint)  Char(round(UInt32,x))
@deprecate integer(x::Char)        Int(x)

@deprecate complex128(r::Real, i::Real)  Complex128(r, i)
@deprecate complex128(z)                 Complex128(z)
@deprecate complex64(r::Real, i::Real)   Complex64(r, i)
@deprecate complex64(z)                  Complex64(z)
@deprecate complex32(r::Real, i::Real)   Complex32(r, i)
@deprecate complex32(z)                  Complex32(z)

for (f,t) in convert_funcs_and_types
    @eval begin
        @deprecate $f(z::Complex)  Complex($t(real(z)), $t(imag(z)))
    end
end

@deprecate float16(x) Float16(x)
@deprecate float32(x) Float32(x)
@deprecate float64(x) Float64(x)

@deprecate int8(x)   Int8(x)
@deprecate int16(x)  Int16(x)
@deprecate int32(x)  Int32(x)
@deprecate int64(x)  Int64(x)
@deprecate int128(x) Int128(x)

@deprecate uint8(x)           UInt8(x)
@deprecate uint8(x::Integer)  x % UInt8
@deprecate uint8(x::Bool)     UInt8(x)

@deprecate uint16(x)  UInt16(x)
@deprecate uint32(x)  UInt32(x)
@deprecate uint64(x)  UInt64(x)
@deprecate uint128(x) UInt128(x)

@deprecate integer(x) Integer(x)

for (f,t) in ((:uint8,:UInt8), (:uint16,:UInt16), (:uint32,:UInt32), (:uint64,:Uint64),
              (:int8,:Int8),   (:int16,:Int16),   (:int32,:Int32),   (:int64,:Int64),
              (:int128,:Int128), (:uint128,:UInt128), (:signed,:Int), (:unsigned,:UInt),
              (:integer,:Int), (:int,:Int), (:uint,:UInt))
    @eval begin
        @deprecate ($f)(x::FloatingPoint)  round($t,x)
        @deprecate ($f)(x::Rational)       round($t,x)
    end
end

@deprecate integer(x::Ptr)   convert(UInt, x)
@deprecate unsigned(x::Ptr)  convert(UInt, x)

for (f,t) in ((:int,    Int), (:int8,   Int8), (:int16,  Int16), (:int32,  Int32),
              (:int64,  Int64), (:int128, Int128), (:uint,   UInt), (:uint8,  UInt8),
              (:uint16, UInt16), (:uint32, UInt32), (:uint64, UInt64), (:uint128,UInt128))
    @eval begin
        @deprecate ($f){S<:AbstractString}(a::AbstractArray{S}) [parse($t,s) for s in a]
    end
end
for (f,t) in ((:float32, Float32), (:float64, Float64))
    @eval begin
        @deprecate ($f){S<:AbstractString}(a::AbstractArray{S}) [parse($t,s) for s in a]
    end
end

@deprecate flipud(A::AbstractArray) flipdim(A, 1)
@deprecate fliplr(A::AbstractArray) flipdim(A, 2)

@deprecate sub2ind{T<:Integer}(dims::Array{T}, sub::Array{T}) sub2ind(tuple(dims...), sub...)
@deprecate ind2sub!{T<:Integer}(sub::Array{T}, dims::Array{T}, ind::T) ind2sub!(sub, tuple(dims...), ind)

@deprecate strftime     Libc.strftime
@deprecate strptime     Libc.strptime
@deprecate flush_cstdio Libc.flush_cstdio
@deprecate mmap         Libc.mmap
@deprecate c_free       Libc.free
@deprecate c_malloc     Libc.malloc
@deprecate c_calloc     Libc.calloc
@deprecate c_realloc    Libc.realloc
@deprecate errno        Libc.errno
@deprecate strerror     Libc.strerror

@deprecate dlclose      Libdl.dlclose
@deprecate dlopen       Libdl.dlopen
@deprecate dlopen_e     Libdl.dlopen_e
@deprecate dlsym        Libdl.dlsym
@deprecate dlsym_e      Libdl.dlsym_e
@deprecate find_library Libdl.find_library

@deprecate cholfact(A::AbstractMatrix, β::Number) cholfact(A, shift=β)
@deprecate ldltfact(A::AbstractMatrix, β::Number) ldltfact(A, shift=β)

@deprecate with_env(f::Function, key::AbstractString, val) withenv(f, key=>val)

@deprecate ntuple(n::Integer, f::Function) ntuple(f, n)

# 0.4 discontinued functions

@noinline function subtypetree(x::DataType, level=-1)
    depwarn("`subtypetree` is discontinued", :subtypetree)
    (level == 0 ? (x, []) : (x, Any[subtypetree(y, level-1) for y in subtypes(x)]))
end

@noinline function unsafe_convert{P}(::Type{P}, x)
    P<:Ptr || throw(MethodError(unsafe_convert, (Type{P}, x)))
    ret = convert(P, x) # attempt the call first, so we only print the depwarn if it can even succeed
    depwarn("convert(::Type{Ptr}, ::$(typeof(x))) methods should be converted to be methods of unsafe_convert", :unsafe_convert)
    return ret
end

@noinline function convert{T}(::Type{Ptr{T}}, x::Integer)
    depwarn("converting integers to pointers is discontinued", :convert)
    box(Ptr{T},unbox(UInt,UInt(x)))
end
@noinline function convert{T}(::Type{Ptr{T}}, x::Signed)
    depwarn("converting signed numbers to pointers is discontinued", :convert)
    box(Ptr{T},unbox(Int,Int(x)))
end

# 8898
@deprecate precision(x::DateTime) eps(x)
@deprecate precision(x::Date) eps(x)

@deprecate names(t::DataType) fieldnames(t)
@deprecate names(v) fieldnames(v)

function push!(A)
    depwarn("push!(A) has been deprecated", :push!)
    A
end

# 10458
to_index_nodep(i::Real) = convert(Int,i)::Int

function to_index(i::Real)
    depwarn("indexing with non Integer Reals is deprecated", :to_index)
    to_index_nodep(i)
end

function to_index{T<:Real}(r::UnitRange{T})
    depwarn("indexing with non Integer UnitRanges is deprecated", :to_index)
    to_index_nodep(first(r)):to_index_nodep(last(r))
end

function to_index{T<:Real}(r::StepRange{T})
    depwarn("indexing with non Integer StepRanges is deprecated", :to_index)
    to_index_nodep(first(r)):to_index_nodep(step(r)):to_index_nodep(last(r))
end

function to_index{T<:Real}(A::AbstractArray{T})
    depwarn("indexing with non Integer AbstractArrays is deprecated", :to_index)
    Int[to_index_nodep(x) for x in A]
end

function to_index(I::Tuple)
    depwarn("to_index(I::Tuple) is deprecated, use to_indexes(I...) instead.", :to_index)
    to_indexes(I...)
end

function float_isvalid{T<:Union{Float32,Float64}}(s::AbstractString, out::Array{T,1})
    tf = tryparse(T, s)
    isnull(tf) || (out[1] = get(tf))
    !isnull(tf)
end

function float32_isvalid(s::AbstractString, out::Array{Float32,1})
    depwarn("float32_isvalid is deprecated, use tryparse(Float32,s) instead", :float32_isvalid)
    float_isvalid(s, out)
end

function float64_isvalid(s::AbstractString, out::Array{Float64,1})
    depwarn("float64_isvalid is deprecated, use tryparse(Float64,s) instead", :float64_isvalid)
    float_isvalid(s, out)
end

export float32_isvalid, float64_isvalid

@deprecate parsefloat(s::AbstractString) parse(Float64,s)
@deprecate parsefloat(T, s)              parse(T, s)

@deprecate parseint(s)                parse(Int, s)
@deprecate parseint(s,base)           parse(Int, s, base)
@deprecate parseint(T::Type, s)       parse(T, s)
@deprecate parseint(T::Type, s, base) parse(T, s, base)

@deprecate linrange linspace

@deprecate BigFloat(s::AbstractString) parse(BigFloat,s)
@deprecate BigInt(s::AbstractString) parse(BigInt,s)

@deprecate (~)(x::Char)           Char(~UInt32(x))
@deprecate (&)(x::Char, y::Char)  Char(UInt32(x) & UInt32(y))
@deprecate (|)(x::Char, y::Char)  Char(UInt32(x) | UInt32(y))
@deprecate ($)(x::Char, y::Char)  Char(UInt32(x) $ UInt32(y))

# 11241

@deprecate is_valid_char(ch::Char)          isvalid(ch)
@deprecate is_valid_ascii(str::ASCIIString) isvalid(str)
@deprecate is_valid_utf8(str::UTF8String)   isvalid(str)
@deprecate is_valid_utf16(str::UTF16String) isvalid(str)
@deprecate is_valid_utf32(str::UTF32String) isvalid(str)

@deprecate is_valid_char(ch)   isvalid(Char, ch)
@deprecate is_valid_ascii(str) isvalid(ASCIIString, str)
@deprecate is_valid_utf8(str)  isvalid(UTF8String, str)
@deprecate is_valid_utf16(str) isvalid(UTF16String, str)
@deprecate is_valid_utf32(str) isvalid(UTF32String, str)

# 11379

@deprecate utf32(c::Integer...)   UTF32String(UInt32[c...,0])

# 10862

function chol(A::AbstractMatrix, uplo::Symbol)
    depwarn(string("chol(a::AbstractMatrix, uplo::Symbol) is deprecated, ",
        "use chol(a::AbstractMatrix, uplo::Union{Val{:L},Val{:U}}) instead"), :chol)
    chol(A, Val{uplo})
end

_ensure_vector(A::AbstractArray) = vec(A)
_ensure_vector(A) = A
_ensure_vectors() = ()
_ensure_vectors(A, As...) = (_ensure_vector(A), _ensure_vectors(As...)...)
function _unsafe_setindex!(l::LinearIndexing, A::AbstractArray, x, J::Union{Real,AbstractArray,Colon}...)
    depwarn("multidimensional indexed assignment with multidimensional arrays is deprecated, use vec to convert indices to vectors", :_unsafe_setindex!)
    _unsafe_setindex!(l, A, x, _ensure_vectors(J...)...)
end

# 11554

read!(from::AbstractIOBuffer, p::Ptr, nb::Integer) = read!(from, p, Int(nb))
function read!(from::AbstractIOBuffer, p::Ptr, nb::Int)
    depwarn("read!(::IOBuffer, ::Ptr) is unsafe and therefore deprecated", :read!)
    from.readable || throw(ArgumentError("read failed, IOBuffer is not readable"))
    avail = nb_available(from)
    adv = min(avail, nb)
    ccall(:memcpy, Ptr{Void}, (Ptr{Void}, Ptr{Void}, UInt), p, pointer(from.data, from.ptr), adv)
    from.ptr += adv
    if nb > avail
        throw(EOFError())
    end
    p
end

@deprecate gc_enable() gc_enable(true)
@deprecate gc_disable() gc_enable(false)

@deprecate stop_timer close

function Timer(f::Function)
    error("Timer(f) is deprecated. Use Timer(f, delay, repeat) instead.")
end

function start_timer(t, d, r)
    error("start_timer is deprecated. Use Timer(callback, delay, repeat) instead.")
end

const UnionType = Union
export UnionType

const MathConst = Irrational
<<<<<<< HEAD
export MathConst

# 11280, mmap

export msync
msync{T}(A::Array{T}) = msync(pointer(A), length(A)*sizeof(T))
msync(B::BitArray) = msync(pointer(B.chunks), length(B.chunks)*sizeof(UInt64))

@unix_only begin

function mmap(len::Integer, prot::Integer, flags::Integer, fd, offset::Integer)
    depwarn("`mmap` is deprecated, use `mmap(io, Array{T,N}, dims, offset)` instead to return an mmapped-array", :mmap)
    const pagesize::Int = ccall(:jl_getpagesize, Clong, ())
    # Check that none of the computations will overflow
    if len < 0
        throw(ArgumentError("requested size must be ≥ 0, got $len"))
    end
    if len > typemax(Int)-pagesize
        throw(ArgumentError("requested size must be ≤ $(typemax(Int)-pagesize), got $len"))
    end
    # Set the offset to a page boundary
    offset_page::FileOffset = floor(Integer,offset/pagesize)*pagesize
    len_page::Int = (offset-offset_page) + len
    # Mmap the file
    p = ccall(:jl_mmap, Ptr{Void}, (Ptr{Void}, Csize_t, Cint, Cint, Cint, FileOffset), C_NULL, len_page, prot, flags, fd, offset_page)
    systemerror("memory mapping failed", reinterpret(Int,p) == -1)
    # Also return a pointer that compensates for any adjustment in the offset
    return p, Int(offset-offset_page)
end

function munmap(p::Ptr,len::Integer)
    depwarn("`munmap` is deprecated, `mmap` Arrays are automatically munmapped when finalized", :munmap)
    systemerror("munmap", ccall(:munmap,Cint,(Ptr{Void},Int),p,len) != 0)
end

const MS_ASYNC = 1
const MS_INVALIDATE = 2
const MS_SYNC = 4
function msync(p::Ptr, len::Integer, flags::Integer=MS_SYNC)
    depwarn("`msync` is deprecated, use `Mmap.sync!(array)` instead", :msync)
    systemerror("msync", ccall(:msync, Cint, (Ptr{Void}, Csize_t, Cint), p, len, flags) != 0)
end
end


@windows_only begin
function munmap(viewhandle::Ptr, mmaphandle::Ptr)
    depwarn("`munmap` is deprecated, `mmap` Arrays are automatically munmapped when finalized", :munmap)
    status = ccall(:UnmapViewOfFile, stdcall, Cint, (Ptr{Void},), viewhandle)!=0
    status |= ccall(:CloseHandle, stdcall, Cint, (Ptr{Void},), mmaphandle)!=0
    if !status
        error("could not unmap view: $(FormatMessage())")
    end
end

function msync(p::Ptr, len::Integer)
    depwarn("`msync` is deprecated, use `Mmap.sync!(array)` instead", :msync)
    status = ccall(:FlushViewOfFile, stdcall, Cint, (Ptr{Void}, Csize_t), p, len)!=0
    if !status
        error("could not msync: $(FormatMessage())")
    end
end

end

@unix_only @deprecate mmap_array{T,N}(::Type{T}, dims::NTuple{N,Integer}, s::IO, offset=position(s)) mmap(s, Array{T,N}, dims, offset)

@windows_only begin
type SharedMemSpec
    name :: AbstractString
    readonly :: Bool
    create :: Bool
end
export mmap_array
function mmap_array{T,N}(::Type{T}, dims::NTuple{N,Integer}, s::Union(IO,SharedMemSpec), offset::FileOffset)
    depwarn("`mmap_array` is deprecated, use `mmap(io, Array{T,N}, dims, offset)` instead to return an mmapped-array", :mmap_array)
    if isa(s,SharedMemSpec)
        a = Mmap.AnonymousMmap(s.name, s.readonly, s.create)
    else
        a = s
    end
    return mmap(a, Array{T,N}, dims, offset)
end
end

@deprecate mmap_bitarray{N}(::Type{Bool}, dims::NTuple{N,Integer}, s::IOStream, offset::FileOffset=position(s)) mmap(s, BitArray, dims, offset)
@deprecate mmap_bitarray{N}(dims::NTuple{N,Integer}, s::IOStream, offset=position(s)) mmap(s, BitArray, dims, offset)
=======

macro math_const(sym, val, def)
    depwarn("@math_const is deprecated and renamed to @irrational.", symbol("@math_const"))
    :(@irrational $(esc(sym)) $(esc(val)) $(esc(def)))
end

export MathConst, @math_const
>>>>>>> eb58c977
<|MERGE_RESOLUTION|>--- conflicted
+++ resolved
@@ -542,8 +542,13 @@
 export UnionType
 
 const MathConst = Irrational
-<<<<<<< HEAD
-export MathConst
+
+macro math_const(sym, val, def)
+    depwarn("@math_const is deprecated and renamed to @irrational.", symbol("@math_const"))
+    :(@irrational $(esc(sym)) $(esc(val)) $(esc(def)))
+end
+
+export MathConst, @math_const
 
 # 11280, mmap
 
@@ -629,13 +634,4 @@
 end
 
 @deprecate mmap_bitarray{N}(::Type{Bool}, dims::NTuple{N,Integer}, s::IOStream, offset::FileOffset=position(s)) mmap(s, BitArray, dims, offset)
-@deprecate mmap_bitarray{N}(dims::NTuple{N,Integer}, s::IOStream, offset=position(s)) mmap(s, BitArray, dims, offset)
-=======
-
-macro math_const(sym, val, def)
-    depwarn("@math_const is deprecated and renamed to @irrational.", symbol("@math_const"))
-    :(@irrational $(esc(sym)) $(esc(val)) $(esc(def)))
-end
-
-export MathConst, @math_const
->>>>>>> eb58c977
+@deprecate mmap_bitarray{N}(dims::NTuple{N,Integer}, s::IOStream, offset=position(s)) mmap(s, BitArray, dims, offset)