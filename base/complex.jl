--- conflicted
+++ resolved
@@ -957,13 +957,8 @@
 
 complex(A::AbstractArray{<:Complex}) = A
 
-<<<<<<< HEAD
-function complex{T}(A::AbstractArray{T})
+function complex(A::AbstractArray{T}) where T
     if !isconcrete(T)
-=======
-function complex(A::AbstractArray{T}) where T
-    if !isleaftype(T)
->>>>>>> fe09a7b5
         error("`complex` not defined on abstractly-typed arrays; please convert to a more specific type")
     end
     convert(AbstractArray{typeof(complex(zero(T)))}, A)
